--- conflicted
+++ resolved
@@ -142,13 +142,9 @@
             libcgal-qt5-dev \
             libgl1-mesa-dri \
             libunwind-dev \
-<<<<<<< HEAD
+            libcurl4-openssl-dev \
             xvfb \
             libmkl-dev
-=======
-            libcurl4-openssl-dev \
-            xvfb
->>>>>>> 0a6c9154
 
           if [ "${{ matrix.config.cudaEnabled }}" == "true" ]; then
             if [ "${{ matrix.config.os }}" == "ubuntu-20.04" ]; then
