--- conflicted
+++ resolved
@@ -61,7 +61,6 @@
 inline float RadToDeg(float rad);
 inline double RadToDeg(double rad);
 
-<<<<<<< HEAD
 // Compute the n-th percentile. Reorders elements in-place.
 // Performs linear interpolation between values.
 template <typename T>
@@ -72,10 +71,6 @@
 // Determine median value. Reorderes elements in-place.
 // Performs linear interpolation between mid values.
 template <typename T>
-=======
-// Determine median value. Reorderes elements in-place.
-template <typename T>
->>>>>>> 3028a980
 double Median(std::vector<T>& elems);
 template <typename T>
 double Median(std::vector<T>&& elems);
@@ -123,15 +118,6 @@
 template <typename T1, typename T2>
 T2 TruncateCast(T1 value);
 
-<<<<<<< HEAD
-=======
-// Compute the n-th percentile. Reorders elements in-place.
-template <typename T>
-T Percentile(std::vector<T>& elems, double p);
-template <typename T>
-T Percentile(std::vector<T>&& elems, double p);
-
->>>>>>> 3028a980
 ////////////////////////////////////////////////////////////////////////////////
 // Implementation
 ////////////////////////////////////////////////////////////////////////////////
@@ -203,17 +189,6 @@
 
 double RadToDeg(const double rad) {
   return rad * 57.29577951308232286464772187173366546630859375;
-}
-
-template <typename T>
-double Median(std::vector<T>& elems) {
-<<<<<<< HEAD
-  return Percentile(elems, 50);
-}
-
-template <typename T>
-double Median(std::vector<T>&& elems) {
-  return Median(elems);
 }
 
 template <typename T>
@@ -240,41 +215,17 @@
 
 template <typename T>
 double Percentile(std::vector<T>&& elems, const double p) {
-=======
-  THROW_CHECK(!elems.empty());
-  const size_t mid_idx = elems.size() / 2;
-  std::nth_element(elems.begin(), elems.begin() + mid_idx, elems.end());
-  if (elems.size() % 2 == 0) {
-    const T mid_element1 = elems[mid_idx];
-    const T mid_element2 =
-        *std::max_element(elems.begin(), elems.begin() + mid_idx);
-    return 0.5 * mid_element1 + 0.5 * mid_element2;
-  } else {
-    return elems[mid_idx];
-  }
+  return Percentile(elems, p);
+}
+
+template <typename T>
+double Median(std::vector<T>& elems) {
+  return Percentile(elems, 50);
 }
 
 template <typename T>
 double Median(std::vector<T>&& elems) {
   return Median(elems);
-}
-
-template <typename T>
-T Percentile(std::vector<T>& elems, const double p) {
-  THROW_CHECK(!elems.empty());
-  THROW_CHECK_GE(p, 0);
-  THROW_CHECK_LE(p, 100);
-  const int idx = static_cast<int>(std::round(p / 100 * (elems.size() - 1)));
-  const size_t percentile_idx =
-      std::max(0, std::min(static_cast<int>(elems.size() - 1), idx));
-  std::nth_element(elems.begin(), elems.begin() + percentile_idx, elems.end());
-  return elems[percentile_idx];
-}
-
-template <typename T>
-T Percentile(std::vector<T>&& elems, const double p) {
->>>>>>> 3028a980
-  return Percentile(elems, p);
 }
 
 template <typename T>
