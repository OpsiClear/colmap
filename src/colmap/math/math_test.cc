--- conflicted
+++ resolved
@@ -86,13 +86,9 @@
   EXPECT_EQ((Percentile(std::vector<int>{0}, 50)), 0);
   EXPECT_EQ((Percentile(std::vector<int>{0}, 100)), 0);
   EXPECT_EQ((Percentile(std::vector<int>{0, 1}, 0)), 0);
-<<<<<<< HEAD
-  EXPECT_EQ((Percentile(std::vector<int>{0, 1}, 50)), 0.5);
-=======
   EXPECT_EQ((Percentile(std::vector<int>{1, 0}, 0)), 0);
   EXPECT_EQ((Percentile(std::vector<int>{0, 1}, 50)), 0.5);
   EXPECT_EQ((Percentile(std::vector<int>{1, 0}, 50)), 0.5);
->>>>>>> 89aaae80
   EXPECT_EQ((Percentile(std::vector<int>{0, 1}, 100)), 1);
   EXPECT_EQ((Percentile(std::vector<int>{1, 0}, 100)), 1);
   EXPECT_EQ((Percentile(std::vector<int>{0, 1, 2}, 0)), 0);
@@ -102,13 +98,9 @@
   EXPECT_EQ((Percentile(std::vector<int>{0, 1, 1, 2}, 100. / 3.)), 1);
   EXPECT_EQ((Percentile(std::vector<int>{0, 1, 1, 2}, 50)), 1);
   EXPECT_EQ((Percentile(std::vector<int>{0, 1, 1, 2}, 100 / 3. * 2.)), 1);
-<<<<<<< HEAD
-  EXPECT_EQ((Percentile(std::vector<int>{0, 1, 1, 2}, 100)), 2);
-=======
   EXPECT_EQ((Percentile(std::vector<int>{1, 2, 0, 1}, 100 / 3. * 2.)), 1);
   EXPECT_EQ((Percentile(std::vector<int>{0, 1, 1, 2}, 100)), 2);
   EXPECT_EQ((Percentile(std::vector<int>{1, 2, 0, 1}, 100)), 2);
->>>>>>> 89aaae80
   EXPECT_EQ((Percentile(std::vector<int>{0, 100}, 1)), 1);
   EXPECT_EQ((Percentile(std::vector<int>{0, 100}, 50)), 50);
   EXPECT_EQ((Percentile(std::vector<int>{0, 100}, 50.1)), 50.1);
@@ -117,10 +109,7 @@
   EXPECT_EQ((Percentile(std::vector<int>{0, 1, 2, 3}, 2)), 0.06);
   EXPECT_EQ((Percentile(std::vector<int>{0, 1, 2, 3}, 33)), 0.99);
   EXPECT_EQ((Percentile(std::vector<int>{0, 1, 2, 3}, 34)), 1.02);
-<<<<<<< HEAD
-=======
   EXPECT_EQ((Percentile(std::vector<int>{3, 0, 1, 2}, 34)), 1.02);
->>>>>>> 89aaae80
 }
 
 TEST(Mean, Nominal) {
