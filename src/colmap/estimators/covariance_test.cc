// Copyright (c) 2023, ETH Zurich and UNC Chapel Hill.
// All rights reserved.
//
// Redistribution and use in source and binary forms, with or without
// modification, are permitted provided that the following conditions are met:
//
//     * Redistributions of source code must retain the above copyright
//       notice, this list of conditions and the following disclaimer.
//
//     * Redistributions in binary form must reproduce the above copyright
//       notice, this list of conditions and the following disclaimer in the
//       documentation and/or other materials provided with the distribution.
//
//     * Neither the name of ETH Zurich and UNC Chapel Hill nor the names of
//       its contributors may be used to endorse or promote products derived
//       from this software without specific prior written permission.
//
// THIS SOFTWARE IS PROVIDED BY THE COPYRIGHT HOLDERS AND CONTRIBUTORS "AS IS"
// AND ANY EXPRESS OR IMPLIED WARRANTIES, INCLUDING, BUT NOT LIMITED TO, THE
// IMPLIED WARRANTIES OF MERCHANTABILITY AND FITNESS FOR A PARTICULAR PURPOSE
// ARE DISCLAIMED. IN NO EVENT SHALL THE COPYRIGHT HOLDERS OR CONTRIBUTORS BE
// LIABLE FOR ANY DIRECT, INDIRECT, INCIDENTAL, SPECIAL, EXEMPLARY, OR
// CONSEQUENTIAL DAMAGES (INCLUDING, BUT NOT LIMITED TO, PROCUREMENT OF
// SUBSTITUTE GOODS OR SERVICES; LOSS OF USE, DATA, OR PROFITS; OR BUSINESS
// INTERRUPTION) HOWEVER CAUSED AND ON ANY THEORY OF LIABILITY, WHETHER IN
// CONTRACT, STRICT LIABILITY, OR TORT (INCLUDING NEGLIGENCE OR OTHERWISE)
// ARISING IN ANY WAY OUT OF THE USE OF THIS SOFTWARE, EVEN IF ADVISED OF THE
// POSSIBILITY OF SUCH DAMAGE.

#include "colmap/estimators/covariance.h"

#include "colmap/estimators/bundle_adjustment.h"
#include "colmap/estimators/manifold.h"
#include "colmap/math/random.h"
#include "colmap/scene/reconstruction.h"
#include "colmap/scene/synthetic.h"

#include <gtest/gtest.h>

namespace colmap {
namespace {

void GenerateReconstruction(Reconstruction* reconstruction) {
  SyntheticDatasetOptions synthetic_dataset_options;
  synthetic_dataset_options.num_cameras = 3;
  synthetic_dataset_options.num_images = 8;
  synthetic_dataset_options.num_points3D = 1000;
  synthetic_dataset_options.point2D_stddev = 0.01;
  SynthesizeDataset(synthetic_dataset_options, reconstruction);
}

<<<<<<< HEAD
=======
std::unique_ptr<BundleAdjuster> BuildBundleAdjuster(
    Reconstruction& reconstruction) {
  BundleAdjustmentConfig config;
  std::vector<image_t> image_ids;
  for (const auto& image : reconstruction.Images()) {
    image_ids.push_back(image.first);
    config.AddImage(image.first);
  }
  config.SetConstantCamPose(image_ids[0]);
  config.SetConstantCamPositions(image_ids[1], {0});
  return CreateDefaultBundleAdjuster(
      BundleAdjustmentOptions(), std::move(config), reconstruction);
}

>>>>>>> 3adff01a
void ExpectNearEigenMatrixXd(const Eigen::MatrixXd& mat1,
                             const Eigen::MatrixXd& mat2,
                             double tol) {
  ASSERT_EQ(mat1.rows(), mat2.rows());
  ASSERT_EQ(mat1.cols(), mat2.cols());
  for (int i = 0; i < mat1.rows(); ++i) {
    for (int j = 0; j < mat1.cols(); ++j) {
      EXPECT_NEAR(mat1(i, j), mat2(i, j), tol);
    }
  }
}

TEST(EstimateBACovariance, CompareWithCeres) {
  Reconstruction reconstruction;
  GenerateReconstruction(&reconstruction);
<<<<<<< HEAD
  BundleAdjustmentConfig config;
  for (const auto& [image_id, image] : reconstruction.Images()) {
    config.AddImage(image_id);
    config.SetConstantCamIntrinsics(image.CameraId());
=======
  std::unique_ptr<BundleAdjuster> bundle_adjuster =
      BuildBundleAdjuster(reconstruction);
  bundle_adjuster->Solve();
  std::shared_ptr<ceres::Problem> problem = bundle_adjuster->Problem();

  std::map<image_t, Eigen::MatrixXd> image_id_to_covar_ceres;
  if (!EstimatePoseCovarianceCeresBackend(
          problem.get(), &reconstruction, image_id_to_covar_ceres)) {
    LOG(INFO) << "Skipping due to failure of ceres covariance computation.";
    return;
>>>>>>> 3adff01a
  }
  for (const auto& [point3D_id, _] : reconstruction.Points3D()) {
    config.AddConstantPoint(point3D_id);
  }
<<<<<<< HEAD
  BundleAdjuster bundle_adjuster(BundleAdjustmentOptions(), config);
  bundle_adjuster.Solve(&reconstruction);
  std::shared_ptr<ceres::Problem> problem = bundle_adjuster.Problem();

  const BACovariance ba_cov = EstimateBACovariance(
      BACovarianceOptions(), reconstruction, bundle_adjuster);
  ASSERT_TRUE(ba_cov.success);

  const std::vector<detail::PoseParam> poses =
      detail::GetPoseParams(reconstruction, *problem);

  std::vector<std::pair<const double*, const double*>> cov_param_pairs;
  cov_param_pairs.reserve(poses.size() * 3);
  for (const auto& pose : poses) {
    if (pose.qvec != nullptr) {
      cov_param_pairs.emplace_back(pose.qvec, pose.qvec);
    }
    if (pose.tvec != nullptr) {
      cov_param_pairs.emplace_back(pose.tvec, pose.tvec);
    }
    if (pose.qvec != nullptr && pose.tvec != nullptr) {
      cov_param_pairs.emplace_back(pose.qvec, pose.tvec);
    }
=======
}

TEST(Covariance, Compute) {
  Reconstruction reconstruction;
  GenerateReconstruction(&reconstruction);
  std::unique_ptr<BundleAdjuster> bundle_adjuster =
      BuildBundleAdjuster(reconstruction);
  bundle_adjuster->Solve();
  std::shared_ptr<ceres::Problem> problem = bundle_adjuster->Problem();

  BundleAdjustmentCovarianceEstimatorCeresBackend estimator_ceres(
      problem.get(), &reconstruction);
  if (!estimator_ceres.Compute()) {
    LOG(INFO) << "Skipping due to failure of ceres covariance computation.";
    return;
>>>>>>> 3adff01a
  }

  ceres::Covariance::Options options;
  ceres::Covariance covariance_computer(options);
  ASSERT_TRUE(covariance_computer.Compute(cov_param_pairs, problem.get()));

  for (const auto& pose : poses) {
    int tangent_size = 0;
    std::vector<const double*> param_blocks;
    if (pose.qvec != nullptr) {
      tangent_size += ParameterBlockTangentSize(*problem, pose.qvec);
      param_blocks.push_back(pose.qvec);
    }
    if (pose.tvec != nullptr) {
      tangent_size += ParameterBlockTangentSize(*problem, pose.tvec);
      param_blocks.push_back(pose.tvec);
    }

    Eigen::MatrixXd ceres_cov(tangent_size, tangent_size);
    covariance_computer.GetCovarianceMatrixInTangentSpace(param_blocks,
                                                          ceres_cov.data());

<<<<<<< HEAD
    ExpectNearEigenMatrixXd(
        ceres_cov, ba_cov.pose_covs.at(pose.image_id), /*tol=*/1e-8);
=======
TEST(Covariance, ComputeFull) {
  Reconstruction reconstruction;
  GenerateReconstruction(&reconstruction);
  std::unique_ptr<BundleAdjuster> bundle_adjuster =
      BuildBundleAdjuster(reconstruction);
  bundle_adjuster->Solve();
  std::shared_ptr<ceres::Problem> problem = bundle_adjuster->Problem();

  BundleAdjustmentCovarianceEstimatorCeresBackend estimator_ceres(
      problem.get(), &reconstruction);
  if (!estimator_ceres.ComputeFull()) {
    LOG(INFO) << "Skipping due to failure of ceres covariance computation.";
    return;
  }
  BundleAdjustmentCovarianceEstimator estimator(problem.get(), &reconstruction);
  ASSERT_TRUE(estimator.ComputeFull());
  std::vector<double*> parameter_blocks;
  for (const auto& camera : reconstruction.Cameras()) {
    const double* ptr = camera.second.params.data();
    if (!estimator.HasBlock(const_cast<double*>(ptr))) continue;
    parameter_blocks.push_back(const_cast<double*>(ptr));
>>>>>>> 3adff01a
  }
}

<<<<<<< HEAD
// TEST(EstimatePointCovariances, CompareWithCeres) {
//   Reconstruction reconstruction;
//   GenerateReconstruction(&reconstruction);
//   BundleAdjustmentConfig config;
//   for (const auto& [image_id, image] : reconstruction.Images()) {
//     config.AddImage(image_id);
//     config.SetConstantCamPose(image_id);
//     config.SetConstantCamIntrinsics(image.CameraId());
//   }
//   for (const auto& [point3D_id, _] : reconstruction.Points3D()) {
//     config.AddVariablePoint(point3D_id);
//   }
//   BundleAdjuster bundle_adjuster(BundleAdjustmentOptions(), config);
//   bundle_adjuster.Solve(&reconstruction);
//   std::shared_ptr<ceres::Problem> problem = bundle_adjuster.Problem();

//   const std::unordered_map<point3D_t, Eigen::Matrix3d> covs =
//       EstimatePointCovariances(reconstruction, *problem);

//   const std::vector<detail::PointParam> points =
//       detail::GetPointParams(reconstruction, *problem);

//   std::vector<std::pair<const double*, const double*>> cov_param_pairs;
//   cov_param_pairs.reserve(points.size());
//   for (const auto& point : points) {
//     cov_param_pairs.emplace_back(point.xyz, point.xyz);
//   }

//   ceres::Covariance::Options options;
//   ceres::Covariance covariance_computer(options);
//   ASSERT_TRUE(covariance_computer.Compute(cov_param_pairs, problem.get()));

//   for (const auto& point : points) {
//     Eigen::Matrix3d ceres_cov;
//     covariance_computer.GetCovarianceMatrixInTangentSpace({point.xyz},
//                                                           ceres_cov.data());

//     ExpectNearEigenMatrixXd(ceres_cov, covs.at(point.point3D_id), /*tol=*/1e-8);
//   }
// }

// TEST(EstimatePointCovariances, RankDeficientPoints) {
//   Reconstruction reconstruction;
//   GenerateReconstruction(&reconstruction);

//   // Add poorly conditioned points to the reconstruction.
//   const std::set<image_t> reg_image_ids = reconstruction.RegImageIds();
//   for (auto it = ++reg_image_ids.begin(); it != reg_image_ids.end(); ++it) {
//     const image_t image_id1 = *std::prev(it);
//     Image& image1 = reconstruction.Image(image_id1);
//     const Camera& camera1 = reconstruction.Camera(image1.CameraId());
//     const Eigen::Vector3d point_xyz1 =
//         Inverse(image1.CamFromWorld()).translation;
//     const image_t image_id2 = *it;
//     Image& image2 = reconstruction.Image(image_id2);
//     const Camera& camera2 = reconstruction.Camera(image1.CameraId());
//     const Eigen::Vector3d point_xyz2 =
//         Inverse(image2.CamFromWorld()).translation;
//     for (const double& val : {0.2, 0.4, 0.6, 0.8}) {
//       const Eigen::Vector3d point = val * point_xyz1 + (1 - val) * point_xyz2;
//       Track track;

//       Point2D point2D1;
//       point2D1.xy =
//           camera1.ImgFromCam((image1.CamFromWorld() * point).hnormalized());
//       const point2D_t point2D_idx1 = image1.NumPoints2D();
//       image1.Points2D().push_back(point2D1);
//       track.AddElement(image_id1, point2D_idx1);

//       Point2D point2D2;
//       point2D2.xy =
//           camera2.ImgFromCam((image2.CamFromWorld() * point).hnormalized());
//       const point2D_t point2D_idx2 = image2.NumPoints2D();
//       image2.Points2D().push_back(point2D2);
//       track.AddElement(image_id2, point2D_idx2);

//       const point3D_t point3D_id = reconstruction.AddPoint3D(point, track);
//       image1.SetPoint3DForPoint2D(point2D_idx1, point3D_id);
//       image2.SetPoint3DForPoint2D(point2D_idx2, point3D_id);
//     }
//   }

//   BundleAdjustmentConfig config;
//   for (const auto& [image_id, image] : reconstruction.Images()) {
//     config.AddImage(image_id);
//     config.SetConstantCamPose(image_id);
//     config.SetConstantCamIntrinsics(image.CameraId());
//   }
//   for (const auto& [point3D_id, _] : reconstruction.Points3D()) {
//     config.AddVariablePoint(point3D_id);
//   }
//   BundleAdjustmentOptions options;
//   options.solver_options.max_num_iterations = 0;
//   BundleAdjuster bundle_adjuster(options, config);
//   bundle_adjuster.Solve(&reconstruction);
//   std::shared_ptr<ceres::Problem> problem = bundle_adjuster.Problem();

//   EXPECT_EQ(EstimatePointCovariances(reconstruction, *problem, /*damping=*/1e-8)
//                 .size(),
//             reconstruction.NumPoints3D());
//   EXPECT_LT(
//       EstimatePointCovariances(reconstruction, *problem, /*damping=*/0).size(),
//       reconstruction.NumPoints3D());
// }
=======
TEST(Covariance, RankDeficientPoints) {
  Reconstruction reconstruction;
  GenerateReconstruction(&reconstruction);

  // add poorly conditioned points into reconstruction
  std::vector<image_t> image_ids;
  for (const auto& image : reconstruction.Images()) {
    image_ids.push_back(image.first);
  }
  size_t n_images = image_ids.size();
  for (size_t i = 0; i < n_images - 1; ++i) {
    image_t image_id1 = image_ids[i];
    Image& image1 = reconstruction.Image(image_id1);
    const Camera& camera1 = reconstruction.Camera(image1.CameraId());
    Eigen::Vector3d position_1 = Inverse(image1.CamFromWorld()).translation;
    image_t image_id2 = image_ids[i + 1];
    Image& image2 = reconstruction.Image(image_id2);
    const Camera& camera2 = reconstruction.Camera(image1.CameraId());
    Eigen::Vector3d position_2 = Inverse(image2.CamFromWorld()).translation;
    std::vector<double> values = {0.2, 0.4, 0.6, 0.8};
    for (const double& val : values) {
      Eigen::Vector3d point = val * position_1 + (1 - val) * position_2;
      Track track;
      // image 1
      Point2D point2D_1;
      point2D_1.xy =
          camera1.ImgFromCam((image1.CamFromWorld() * point).hnormalized());
      point2D_t point2D_idx_1 = image1.NumPoints2D();
      auto& point2Ds_1 = image1.Points2D();
      point2Ds_1.push_back(point2D_1);
      track.AddElement(image_id1, point2D_idx_1);
      // image 2
      Point2D point2D_2;
      point2D_2.xy =
          camera2.ImgFromCam((image2.CamFromWorld() * point).hnormalized());
      point2D_t point2D_idx_2 = image2.NumPoints2D();
      auto& point2Ds_2 = image2.Points2D();
      point2Ds_2.push_back(point2D_2);
      track.AddElement(image_id2, point2D_idx_2);
      // insert 3d point
      point3D_t point3D_id = reconstruction.AddPoint3D(point, track);
      // inverse index
      image1.SetPoint3DForPoint2D(point2D_idx_1, point3D_id);
      image2.SetPoint3DForPoint2D(point2D_idx_2, point3D_id);
    }
  }

  // bundle adjustment
  std::unique_ptr<BundleAdjuster> bundle_adjuster =
      BuildBundleAdjuster(reconstruction);
  bundle_adjuster->Solve();
  std::shared_ptr<ceres::Problem> problem = bundle_adjuster->Problem();

  // covariance computation
  BundleAdjustmentCovarianceEstimator estimator(problem.get(), &reconstruction);
  ASSERT_TRUE(estimator.Compute());
}
>>>>>>> 3adff01a

}  // namespace
}  // namespace colmap<|MERGE_RESOLUTION|>--- conflicted
+++ resolved
@@ -49,23 +49,6 @@
   SynthesizeDataset(synthetic_dataset_options, reconstruction);
 }
 
-<<<<<<< HEAD
-=======
-std::unique_ptr<BundleAdjuster> BuildBundleAdjuster(
-    Reconstruction& reconstruction) {
-  BundleAdjustmentConfig config;
-  std::vector<image_t> image_ids;
-  for (const auto& image : reconstruction.Images()) {
-    image_ids.push_back(image.first);
-    config.AddImage(image.first);
-  }
-  config.SetConstantCamPose(image_ids[0]);
-  config.SetConstantCamPositions(image_ids[1], {0});
-  return CreateDefaultBundleAdjuster(
-      BundleAdjustmentOptions(), std::move(config), reconstruction);
-}
-
->>>>>>> 3adff01a
 void ExpectNearEigenMatrixXd(const Eigen::MatrixXd& mat1,
                              const Eigen::MatrixXd& mat2,
                              double tol) {
@@ -81,34 +64,20 @@
 TEST(EstimateBACovariance, CompareWithCeres) {
   Reconstruction reconstruction;
   GenerateReconstruction(&reconstruction);
-<<<<<<< HEAD
   BundleAdjustmentConfig config;
   for (const auto& [image_id, image] : reconstruction.Images()) {
     config.AddImage(image_id);
     config.SetConstantCamIntrinsics(image.CameraId());
-=======
-  std::unique_ptr<BundleAdjuster> bundle_adjuster =
-      BuildBundleAdjuster(reconstruction);
-  bundle_adjuster->Solve();
-  std::shared_ptr<ceres::Problem> problem = bundle_adjuster->Problem();
-
-  std::map<image_t, Eigen::MatrixXd> image_id_to_covar_ceres;
-  if (!EstimatePoseCovarianceCeresBackend(
-          problem.get(), &reconstruction, image_id_to_covar_ceres)) {
-    LOG(INFO) << "Skipping due to failure of ceres covariance computation.";
-    return;
->>>>>>> 3adff01a
   }
   for (const auto& [point3D_id, _] : reconstruction.Points3D()) {
     config.AddConstantPoint(point3D_id);
   }
-<<<<<<< HEAD
-  BundleAdjuster bundle_adjuster(BundleAdjustmentOptions(), config);
-  bundle_adjuster.Solve(&reconstruction);
-  std::shared_ptr<ceres::Problem> problem = bundle_adjuster.Problem();
+  auto bundle_adjuster = CreateDefaultBundleAdjuster(
+      BundleAdjustmentOptions(), std::move(config), reconstruction);
+  auto problem = bundle_adjuster->Problem();
 
   const BACovariance ba_cov = EstimateBACovariance(
-      BACovarianceOptions(), reconstruction, bundle_adjuster);
+      BACovarianceOptions(), reconstruction, *bundle_adjuster);
   ASSERT_TRUE(ba_cov.success);
 
   const std::vector<detail::PoseParam> poses =
@@ -126,23 +95,6 @@
     if (pose.qvec != nullptr && pose.tvec != nullptr) {
       cov_param_pairs.emplace_back(pose.qvec, pose.tvec);
     }
-=======
-}
-
-TEST(Covariance, Compute) {
-  Reconstruction reconstruction;
-  GenerateReconstruction(&reconstruction);
-  std::unique_ptr<BundleAdjuster> bundle_adjuster =
-      BuildBundleAdjuster(reconstruction);
-  bundle_adjuster->Solve();
-  std::shared_ptr<ceres::Problem> problem = bundle_adjuster->Problem();
-
-  BundleAdjustmentCovarianceEstimatorCeresBackend estimator_ceres(
-      problem.get(), &reconstruction);
-  if (!estimator_ceres.Compute()) {
-    LOG(INFO) << "Skipping due to failure of ceres covariance computation.";
-    return;
->>>>>>> 3adff01a
   }
 
   ceres::Covariance::Options options;
@@ -165,36 +117,11 @@
     covariance_computer.GetCovarianceMatrixInTangentSpace(param_blocks,
                                                           ceres_cov.data());
 
-<<<<<<< HEAD
     ExpectNearEigenMatrixXd(
         ceres_cov, ba_cov.pose_covs.at(pose.image_id), /*tol=*/1e-8);
-=======
-TEST(Covariance, ComputeFull) {
-  Reconstruction reconstruction;
-  GenerateReconstruction(&reconstruction);
-  std::unique_ptr<BundleAdjuster> bundle_adjuster =
-      BuildBundleAdjuster(reconstruction);
-  bundle_adjuster->Solve();
-  std::shared_ptr<ceres::Problem> problem = bundle_adjuster->Problem();
-
-  BundleAdjustmentCovarianceEstimatorCeresBackend estimator_ceres(
-      problem.get(), &reconstruction);
-  if (!estimator_ceres.ComputeFull()) {
-    LOG(INFO) << "Skipping due to failure of ceres covariance computation.";
-    return;
-  }
-  BundleAdjustmentCovarianceEstimator estimator(problem.get(), &reconstruction);
-  ASSERT_TRUE(estimator.ComputeFull());
-  std::vector<double*> parameter_blocks;
-  for (const auto& camera : reconstruction.Cameras()) {
-    const double* ptr = camera.second.params.data();
-    if (!estimator.HasBlock(const_cast<double*>(ptr))) continue;
-    parameter_blocks.push_back(const_cast<double*>(ptr));
->>>>>>> 3adff01a
   }
 }
 
-<<<<<<< HEAD
 // TEST(EstimatePointCovariances, CompareWithCeres) {
 //   Reconstruction reconstruction;
 //   GenerateReconstruction(&reconstruction);
@@ -232,7 +159,8 @@
 //     covariance_computer.GetCovarianceMatrixInTangentSpace({point.xyz},
 //                                                           ceres_cov.data());
 
-//     ExpectNearEigenMatrixXd(ceres_cov, covs.at(point.point3D_id), /*tol=*/1e-8);
+//     ExpectNearEigenMatrixXd(ceres_cov, covs.at(point.point3D_id),
+//     /*tol=*/1e-8);
 //   }
 // }
 
@@ -254,8 +182,8 @@
 //     const Eigen::Vector3d point_xyz2 =
 //         Inverse(image2.CamFromWorld()).translation;
 //     for (const double& val : {0.2, 0.4, 0.6, 0.8}) {
-//       const Eigen::Vector3d point = val * point_xyz1 + (1 - val) * point_xyz2;
-//       Track track;
+//       const Eigen::Vector3d point = val * point_xyz1 + (1 - val) *
+//       point_xyz2; Track track;
 
 //       Point2D point2D1;
 //       point2D1.xy =
@@ -292,72 +220,14 @@
 //   bundle_adjuster.Solve(&reconstruction);
 //   std::shared_ptr<ceres::Problem> problem = bundle_adjuster.Problem();
 
-//   EXPECT_EQ(EstimatePointCovariances(reconstruction, *problem, /*damping=*/1e-8)
+//   EXPECT_EQ(EstimatePointCovariances(reconstruction, *problem,
+//   /*damping=*/1e-8)
 //                 .size(),
 //             reconstruction.NumPoints3D());
 //   EXPECT_LT(
-//       EstimatePointCovariances(reconstruction, *problem, /*damping=*/0).size(),
-//       reconstruction.NumPoints3D());
+//       EstimatePointCovariances(reconstruction, *problem,
+//       /*damping=*/0).size(), reconstruction.NumPoints3D());
 // }
-=======
-TEST(Covariance, RankDeficientPoints) {
-  Reconstruction reconstruction;
-  GenerateReconstruction(&reconstruction);
-
-  // add poorly conditioned points into reconstruction
-  std::vector<image_t> image_ids;
-  for (const auto& image : reconstruction.Images()) {
-    image_ids.push_back(image.first);
-  }
-  size_t n_images = image_ids.size();
-  for (size_t i = 0; i < n_images - 1; ++i) {
-    image_t image_id1 = image_ids[i];
-    Image& image1 = reconstruction.Image(image_id1);
-    const Camera& camera1 = reconstruction.Camera(image1.CameraId());
-    Eigen::Vector3d position_1 = Inverse(image1.CamFromWorld()).translation;
-    image_t image_id2 = image_ids[i + 1];
-    Image& image2 = reconstruction.Image(image_id2);
-    const Camera& camera2 = reconstruction.Camera(image1.CameraId());
-    Eigen::Vector3d position_2 = Inverse(image2.CamFromWorld()).translation;
-    std::vector<double> values = {0.2, 0.4, 0.6, 0.8};
-    for (const double& val : values) {
-      Eigen::Vector3d point = val * position_1 + (1 - val) * position_2;
-      Track track;
-      // image 1
-      Point2D point2D_1;
-      point2D_1.xy =
-          camera1.ImgFromCam((image1.CamFromWorld() * point).hnormalized());
-      point2D_t point2D_idx_1 = image1.NumPoints2D();
-      auto& point2Ds_1 = image1.Points2D();
-      point2Ds_1.push_back(point2D_1);
-      track.AddElement(image_id1, point2D_idx_1);
-      // image 2
-      Point2D point2D_2;
-      point2D_2.xy =
-          camera2.ImgFromCam((image2.CamFromWorld() * point).hnormalized());
-      point2D_t point2D_idx_2 = image2.NumPoints2D();
-      auto& point2Ds_2 = image2.Points2D();
-      point2Ds_2.push_back(point2D_2);
-      track.AddElement(image_id2, point2D_idx_2);
-      // insert 3d point
-      point3D_t point3D_id = reconstruction.AddPoint3D(point, track);
-      // inverse index
-      image1.SetPoint3DForPoint2D(point2D_idx_1, point3D_id);
-      image2.SetPoint3DForPoint2D(point2D_idx_2, point3D_id);
-    }
-  }
-
-  // bundle adjustment
-  std::unique_ptr<BundleAdjuster> bundle_adjuster =
-      BuildBundleAdjuster(reconstruction);
-  bundle_adjuster->Solve();
-  std::shared_ptr<ceres::Problem> problem = bundle_adjuster->Problem();
-
-  // covariance computation
-  BundleAdjustmentCovarianceEstimator estimator(problem.get(), &reconstruction);
-  ASSERT_TRUE(estimator.Compute());
-}
->>>>>>> 3adff01a
 
 }  // namespace
 }  // namespace colmap